--- conflicted
+++ resolved
@@ -27,13 +27,11 @@
         print(f"Creating Subscriptions table...")
         self.subscriptions_table = self._create_subscriptions_table()
 
-<<<<<<< HEAD
         print(f"Creating music conntent table...")
         self.music_content_table = self._create_music_content_table()
-=======
+
         print(f"Creating Notifications table...")
         self.notifications_table = self._create_notifications_table()
->>>>>>> fa4d16d4
     
     def _create_users_table(self) -> dynamodb.Table:
         """Your existing _create_users_table method, unchanged"""
@@ -209,7 +207,6 @@
         print("Subscriptions table created with indexes")
         return table
     
-<<<<<<< HEAD
     def _create_music_content_table(self) -> dynamodb.Table:
         """Create MusicContent table for storing music content information"""
         
@@ -219,7 +216,35 @@
             table_name=f"{self.config.app_name}-MusicContent",
             partition_key=dynamodb.Attribute(
                 name='contentId',
-=======
+                type=dynamodb.AttributeType.STRING
+            ),
+            billing_mode=dynamodb.BillingMode.PAY_PER_REQUEST,
+            removal_policy=RemovalPolicy.DESTROY
+        )
+        
+        # Add Global Secondary Index for title lookup
+        table.add_global_secondary_index(
+            index_name='title-index',
+            partition_key=dynamodb.Attribute(
+                name='title',
+                type=dynamodb.AttributeType.STRING
+            ),
+            projection_type=dynamodb.ProjectionType.ALL
+        )
+        
+        # Add Global Secondary Index for artistId lookup
+        table.add_global_secondary_index(
+            index_name='artistId-index',
+            partition_key=dynamodb.Attribute(
+                name='artistId',
+                type=dynamodb.AttributeType.STRING
+            ),
+            projection_type=dynamodb.ProjectionType.ALL
+        )
+        
+        print("MusicContent table created with title and artistId indexes")
+        return table
+
     def _create_notifications_table(self) -> dynamodb.Table:
         """Create Notifications table for user content notifications"""
 
@@ -229,55 +254,31 @@
             table_name=f"{self.config.app_name}-Notifications",
             partition_key=dynamodb.Attribute(
                 name="notificationId",
->>>>>>> fa4d16d4
-                type=dynamodb.AttributeType.STRING
-            ),
-            billing_mode=dynamodb.BillingMode.PAY_PER_REQUEST,
-            removal_policy=RemovalPolicy.DESTROY
-        )
-<<<<<<< HEAD
-        
-        # Add Global Secondary Index for title lookup
-        table.add_global_secondary_index(
-            index_name='title-index',
-            partition_key=dynamodb.Attribute(
-                name='title',
-=======
+                type=dynamodb.AttributeType.STRING
+            ),
+            billing_mode=dynamodb.BillingMode.PAY_PER_REQUEST,
+            removal_policy=RemovalPolicy.DESTROY
+        )
 
         # GSI za listanje notifikacija po korisniku (subscriber)
         table.add_global_secondary_index(
             index_name="subscriber-index",
             partition_key=dynamodb.Attribute(
                 name="subscriber",   # username iz Users tabele
->>>>>>> fa4d16d4
-                type=dynamodb.AttributeType.STRING
-            ),
-            projection_type=dynamodb.ProjectionType.ALL
-        )
-<<<<<<< HEAD
-        
-        # Add Global Secondary Index for artistId lookup
-        table.add_global_secondary_index(
-            index_name='artistId-index',
-            partition_key=dynamodb.Attribute(
-                name='artistId',
-=======
+                type=dynamodb.AttributeType.STRING
+            ),
+            projection_type=dynamodb.ProjectionType.ALL
+        )
 
         # GSI za listanje notifikacija po contentId
         table.add_global_secondary_index(
             index_name="contentId-index",
             partition_key=dynamodb.Attribute(
                 name="contentId",
->>>>>>> fa4d16d4
-                type=dynamodb.AttributeType.STRING
-            ),
-            projection_type=dynamodb.ProjectionType.ALL
-        )
-<<<<<<< HEAD
-        
-        print("MusicContent table created with title and artistId indexes")
-=======
+                type=dynamodb.AttributeType.STRING
+            ),
+            projection_type=dynamodb.ProjectionType.ALL
+        )
 
         print("Notifications table created with indexes")
->>>>>>> fa4d16d4
         return table