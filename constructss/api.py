--- conflicted
+++ resolved
@@ -31,16 +31,12 @@
         delete_music_content_function: _lambda.Function,
         notify_subscribers_function: _lambda.Function,
         get_notifications_function: _lambda.Function,
-<<<<<<< HEAD
         is_rated_function: _lambda.Function,
         is_subscribed_function: _lambda.Function,
-        get_feed_function: _lambda.Function
-=======
+        get_feed_function: _lambda.Function,
         discover_function: _lambda.Function,  # Enhanced discover with album support
         create_album_function: _lambda.Function,  # NEW: Album creation
         get_albums_function: _lambda.Function     # NEW: Album retrieval
-
->>>>>>> 9bb6afef
     ):
         super().__init__(scope, id)
         
@@ -62,15 +58,12 @@
         self.delete_music_content_function = delete_music_content_function
         self.notify_subscribers_function = notify_subscribers_function
         self.get_notifications_function = get_notifications_function
-<<<<<<< HEAD
         self.is_rated_function = is_rated_function
         self.is_subscribed_function = is_subscribed_function
         self.get_feed_function = get_feed_function
-=======
         self.discover_function = discover_function  # Enhanced discover with album support
         self.create_album_function = create_album_function  # NEW: Album creation
         self.get_albums_function = get_albums_function      # NEW: Album retrieval
->>>>>>> 9bb6afef
         
         print(f"Creating API Gateway with discover endpoints...")
         
@@ -217,7 +210,6 @@
                 apigateway.MethodResponse(status_code='500')
             ]
         )
-<<<<<<< HEAD
        
         is_rated_resource = rating_resource.add_resource('check')
 
@@ -231,19 +223,7 @@
                 apigateway.MethodResponse(status_code='500')
             ]
         )
-        
-        artists_resource.add_method(
-            'GET',
-            apigateway.LambdaIntegration(self.get_artists_function),
-            authorizer=authorizer,
-            method_responses=[
-                apigateway.MethodResponse(status_code='200'),
-                apigateway.MethodResponse(status_code='401'),
-                apigateway.MethodResponse(status_code='500')
-            ]
-        )
-=======
->>>>>>> 9bb6afef
+
 
         # Notification endpoints
         notification_resource = api.root.add_resource('notification')
@@ -338,7 +318,6 @@
             ]
         )
 
-<<<<<<< HEAD
         feed_resource = music_content_resource.add_resource('feed')
         feed_resource.add_method(
             'GET',
@@ -353,8 +332,6 @@
 
 
         #creating music content
-=======
->>>>>>> 9bb6afef
         music_content_resource.add_method(
             'POST',
             apigateway.LambdaIntegration(self.create_music_content_function),
@@ -494,14 +471,11 @@
         print("- GET /subscription (protected, all users)")
         print("- GET /subscription/check (protected, all users)")
         print("- GET /notification (protected, all users)")
-<<<<<<< HEAD
         print("- GET /rating (implemented)")
         print("- GET /rating/check (implemented)")
         print("- DELETE /subscription (protected, all users)")
-=======
         print("- GET /rating (protected, all users)")
         print("- DELETE /subscription/{subscriptionId} (protected, all users)")
->>>>>>> 9bb6afef
         print("- GET /music-content (protected, all users)")
         print("- POST /music-content (protected, admin only)")
         print("- PUT /music-content (protected, admin only)")
