from aws_cdk import (
    Duration,
    aws_apigateway as apigateway,
    aws_lambda as _lambda
)
from constructs import Construct
from config import AppConfig

class ApiConstruct(Construct):
    """API Gateway infrastructure - extracted from existing code"""
    
    def __init__(
        self,
        scope: Construct,
        id: str,
        config: AppConfig,
        registration_function: _lambda.Function,
        login_function: _lambda.Function,
        refresh_function: _lambda.Function,
        authorizer_function: _lambda.Function,  
        create_artist_function: _lambda.Function,
        get_artists_function: _lambda.Function,
        create_rating_function: _lambda.Function,
        get_subscriptions_function: _lambda.Function,
        create_subscription_function: _lambda.Function,
        delete_subscription_function: _lambda.Function,
        get_ratings_function: _lambda.Function,
<<<<<<< HEAD
        get_music_content_function: _lambda.Function,
        create_music_content_function: _lambda.Function,
        update_music_content_function: _lambda.Function,
        delete_music_content_function: _lambda.Function
=======
        notify_subscribers_function: _lambda.Function,
        get_notifications_function: _lambda.Function
>>>>>>> fa4d16d4
    ):
        super().__init__(scope, id)
        
        self.config = config
        self.registration_function = registration_function
        self.login_function = login_function
        self.refresh_function = refresh_function
        self.authorizer_function = authorizer_function  
        self.create_artist_function = create_artist_function  
        self.get_artists_function = get_artists_function
        self.create_rating_function = create_rating_function
        self.create_subscription_function = create_subscription_function
        self.get_subscriptions_function = get_subscriptions_function
        self.delete_subscription_function = delete_subscription_function
        self.get_ratings_function = get_ratings_function
<<<<<<< HEAD
        self.get_music_content_function = get_music_content_function
        self.create_music_content_function = create_music_content_function
        self.update_music_content_function = update_music_content_function
        self.delete_music_content_function = delete_music_content_function
=======
        self.notify_subscribers_function = notify_subscribers_function
        self.get_notifications_function = get_notifications_function
>>>>>>> fa4d16d4
        
        print(f"Creating API Gateway...")
        
        # Create API (your existing code)
        self.api = self._create_api_gateway()
    
    def _create_api_gateway(self) -> apigateway.RestApi:
        """Your existing _create_api_gateway method, mostly unchanged"""
        
        # Create REST API
        api = apigateway.RestApi(
            self,
            "MusicAppApi",
            rest_api_name=f"{self.config.app_name}-API",
            description=f"REST API for {self.config.app_name}",
            
            binary_media_types=[
                'multipart/form-data',
                'audio/*',
                'image/*',
                'application/octet-stream'
            ],

            # CORS configuration
            default_cors_preflight_options=apigateway.CorsOptions(
                allow_origins=self.config.cors_origins,
                allow_methods=['GET', 'POST', 'PUT', 'DELETE', 'OPTIONS'],
                allow_headers=['Content-Type', 'Authorization', 'X-Requested-With']
            ),
            
            # Deploy automatically
            deploy=True,
            deploy_options=apigateway.StageOptions(
                stage_name='api',
                throttling_rate_limit=self.config.api_throttle_rate,
                throttling_burst_limit=self.config.api_throttle_burst,
                data_trace_enabled=False,  # Disable to avoid CloudWatch role requirement
                logging_level=apigateway.MethodLoggingLevel.OFF  # Disable logging
            )
        )
        
        # Add Gateway Responses for CORS on errors
        self._add_cors_gateway_responses(api)
        
        # Create API structure
        self._create_api_resources(api)
        
        return api
    
    def _create_api_resources(self, api: apigateway.RestApi):
        """Your existing _create_api_resources method, unchanged"""
        
        # Auth endpoints (public)
        auth_resource = api.root.add_resource('auth')
        
        # Registration endpoint
        register_resource = auth_resource.add_resource('register')
        register_resource.add_method(
            'POST',
            apigateway.LambdaIntegration(self.registration_function),
            method_responses=[
                apigateway.MethodResponse(status_code='200'),
                apigateway.MethodResponse(status_code='400'),
                apigateway.MethodResponse(status_code='409'),
                apigateway.MethodResponse(status_code='500')
            ]
        )
        
        login_resource = auth_resource.add_resource('login')
        login_resource.add_method(
            'POST',
            apigateway.LambdaIntegration(self.login_function),
            method_responses=[
                apigateway.MethodResponse(status_code='200'),
                apigateway.MethodResponse(status_code='400'),
                apigateway.MethodResponse(status_code='401'),
                apigateway.MethodResponse(status_code='500')
            ]
        )
        
        refresh_resource = auth_resource.add_resource('refresh')
        refresh_resource.add_method(
            'POST',
            apigateway.LambdaIntegration(self.refresh_function),
            method_responses=[
                apigateway.MethodResponse(status_code='200'),
                apigateway.MethodResponse(status_code='400'),
                apigateway.MethodResponse(status_code='401'),
                apigateway.MethodResponse(status_code='500')
            ]
        )

        authorizer = self._create_lambda_authorizer()
        artists_resource = api.root.add_resource('artists')
        artists_resource.add_method(
            'POST',
            apigateway.LambdaIntegration(self.create_artist_function),
            authorizer=authorizer,
            method_responses=[
                apigateway.MethodResponse(status_code='201'),
                apigateway.MethodResponse(status_code='400'),
                apigateway.MethodResponse(status_code='403'),
                apigateway.MethodResponse(status_code='409'),
                apigateway.MethodResponse(status_code='500')
            ]
        )

        rating_resource = api.root.add_resource('rating')
        rating_resource.add_method(
            'POST',
            apigateway.LambdaIntegration(self.create_rating_function),
            authorizer=authorizer,
            method_responses=[
                apigateway.MethodResponse(status_code='201'),
                apigateway.MethodResponse(status_code='400'),
                apigateway.MethodResponse(status_code='403'),
                apigateway.MethodResponse(status_code='409'),
                apigateway.MethodResponse(status_code='500')
            ]
        )

        rating_resource.add_method(
            'GET',
            apigateway.LambdaIntegration(self.get_ratings_function),
            authorizer=authorizer,
            method_responses=[
                apigateway.MethodResponse(status_code='200'),
                apigateway.MethodResponse(status_code='401'),
                apigateway.MethodResponse(status_code='500')
            ]
        )
       
        
        artists_resource.add_method(
            'GET',
            apigateway.LambdaIntegration(self.get_artists_function),
            authorizer=authorizer,
            method_responses=[
                apigateway.MethodResponse(status_code='200'),
                apigateway.MethodResponse(status_code='401'),
                apigateway.MethodResponse(status_code='500')
            ]
        )

        notification_resource = api.root.add_resource('notification')
        notification_resource.add_method(
            'POST',
            apigateway.LambdaIntegration(self.notify_subscribers_function),
            authorizer=authorizer,
            method_responses=[
                apigateway.MethodResponse(status_code='201'),
                apigateway.MethodResponse(status_code='400'),
                apigateway.MethodResponse(status_code='403'),
                apigateway.MethodResponse(status_code='409'),
                apigateway.MethodResponse(status_code='500')
            ]
        )

        notification_resource.add_method(
            'GET',
            apigateway.LambdaIntegration(self.get_notifications_function),
            authorizer=authorizer,
            method_responses=[
                apigateway.MethodResponse(status_code='200'),
                apigateway.MethodResponse(status_code='401'),
                apigateway.MethodResponse(status_code='500')
            ]
        )

        subscription_resource = api.root.add_resource('subscription')
        subscription_resource.add_method(
            'POST',
            apigateway.LambdaIntegration(self.create_subscription_function),
            authorizer=authorizer,
            method_responses=[
                apigateway.MethodResponse(status_code='201'),
                apigateway.MethodResponse(status_code='400'),
                apigateway.MethodResponse(status_code='403'),
                apigateway.MethodResponse(status_code='409'),
                apigateway.MethodResponse(status_code='500')
            ]
        )

        subscription_resource.add_method(
            'GET',
            apigateway.LambdaIntegration(self.get_subscriptions_function),
            authorizer=authorizer,
            method_responses=[
                apigateway.MethodResponse(status_code='200'),
                apigateway.MethodResponse(status_code='401'),
                apigateway.MethodResponse(status_code='500')
            ]
        )

        subscription_id_resource = subscription_resource.add_resource('{subscriptionId}')

        subscription_id_resource.add_method(
            'DELETE',
            apigateway.LambdaIntegration(self.delete_subscription_function),
            authorizer=authorizer,
            method_responses=[
                apigateway.MethodResponse(status_code='200'),
                apigateway.MethodResponse(status_code='400'),
                apigateway.MethodResponse(status_code='403'),
                apigateway.MethodResponse(status_code='404'),
                apigateway.MethodResponse(status_code='500')
            ]
        )

        # Music content endpoints
        #fetching music content
        music_content_resource = api.root.add_resource('music-content')
        music_content_resource.add_method(
            'GET',
            apigateway.LambdaIntegration(self.get_music_content_function),
            authorizer=authorizer,
            method_responses=[
                apigateway.MethodResponse(status_code='200'),
                apigateway.MethodResponse(status_code='401'),
                apigateway.MethodResponse(status_code='500')
            ]
        )
        #creating music content
        music_content_resource.add_method(
            'POST',
            apigateway.LambdaIntegration(self.create_music_content_function),
            authorizer=authorizer,
            method_responses=[
                apigateway.MethodResponse(status_code='201'),
                apigateway.MethodResponse(status_code='400'),
                apigateway.MethodResponse(status_code='403'),
                apigateway.MethodResponse(status_code='409'),
                apigateway.MethodResponse(status_code='500')
            ]
        )
        #updating music content
        music_content_resource.add_method(
            'PUT',
            apigateway.LambdaIntegration(self.update_music_content_function),
            authorizer=authorizer,
            method_responses=[
                apigateway.MethodResponse(status_code='200'),
                apigateway.MethodResponse(status_code='400'),
                apigateway.MethodResponse(status_code='403'),
                apigateway.MethodResponse(status_code='404'),
                apigateway.MethodResponse(status_code='500')
            ]
        )
        #deleting music content
        music_content_resource.add_method(
            'DELETE',
            apigateway.LambdaIntegration(self.delete_music_content_function),
            authorizer=authorizer,
            method_responses=[
                apigateway.MethodResponse(status_code='200'),
                apigateway.MethodResponse(status_code='400'),
                apigateway.MethodResponse(status_code='403'),
                apigateway.MethodResponse(status_code='404'),
                apigateway.MethodResponse(status_code='500')
            ]
        )
        
        print("API endpoints created:")
        print("- POST /auth/register (implemented)")
        print("- POST /auth/login (implemented)") 
        print("- POST /auth/refresh (implemented)")
        print("- POST /rating (implemented)")
        print("- POST /subscription (implemented)")
        print("- POST /notification (implemented)")
        print("- POST /artists (protected, admin only)")
        print("- GET /artists (protected, all users)")
        print("- GET /subscription (protected, all users)")
        print("- GET /notification (protected, all users)")
        print("- GET /rating (implemented)")
        print("- DELETE /subscription (protected, all users)")
        print("- GET /music-content (protected, all users)")
        print("- POST /music-content (protected, admin only)")
        print("- PUT /music-content (protected, admin only)")
        print("- DELETE /music-content (protected, admin only)")
    
    def _create_lambda_authorizer(self) -> apigateway.TokenAuthorizer:
        """Create Lambda authorizer for protected endpoints"""
        
        return apigateway.TokenAuthorizer(
            self,
            "LambdaAuthorizer",
            handler=self.authorizer_function,
            identity_source="method.request.header.Authorization",
            results_cache_ttl=Duration.minutes(5)
        )

    def _add_cors_gateway_responses(self, api: apigateway.RestApi):
        """Add Gateway Responses to handle CORS on error responses"""
        
        cors_headers = {
            'Access-Control-Allow-Origin': "'*'",
            'Access-Control-Allow-Headers': "'Content-Type,Authorization,X-Requested-With'",
            'Access-Control-Allow-Methods': "'GET,POST,PUT,DELETE,OPTIONS'"
        }
        
        # Add gateway responses for common error codes
        try:
            api.add_gateway_response(
                "CorsGatewayResponse401",
                type=apigateway.ResponseType.UNAUTHORIZED,
                response_headers=cors_headers
            )
            
            api.add_gateway_response(
                "CorsGatewayResponse403", 
                type=apigateway.ResponseType.ACCESS_DENIED,
                response_headers=cors_headers
            )
            
            api.add_gateway_response(
                "CorsGatewayResponse404",
                type=apigateway.ResponseType.NOT_FOUND,
                response_headers=cors_headers
            )
            
            api.add_gateway_response(
                "CorsGatewayResponse4xx",
                type=apigateway.ResponseType.DEFAULT_4XX,
                response_headers=cors_headers
            )
            
            api.add_gateway_response(
                "CorsGatewayResponse5xx",
                type=apigateway.ResponseType.DEFAULT_5XX,
                response_headers=cors_headers
            )
            
            print("CORS Gateway Responses added successfully")
            
        except Exception as e:
            print(f"Warning: Could not add some gateway responses: {e}")<|MERGE_RESOLUTION|>--- conflicted
+++ resolved
@@ -25,15 +25,13 @@
         create_subscription_function: _lambda.Function,
         delete_subscription_function: _lambda.Function,
         get_ratings_function: _lambda.Function,
-<<<<<<< HEAD
         get_music_content_function: _lambda.Function,
         create_music_content_function: _lambda.Function,
         update_music_content_function: _lambda.Function,
         delete_music_content_function: _lambda.Function
-=======
         notify_subscribers_function: _lambda.Function,
         get_notifications_function: _lambda.Function
->>>>>>> fa4d16d4
+
     ):
         super().__init__(scope, id)
         
@@ -49,15 +47,12 @@
         self.get_subscriptions_function = get_subscriptions_function
         self.delete_subscription_function = delete_subscription_function
         self.get_ratings_function = get_ratings_function
-<<<<<<< HEAD
         self.get_music_content_function = get_music_content_function
         self.create_music_content_function = create_music_content_function
         self.update_music_content_function = update_music_content_function
         self.delete_music_content_function = delete_music_content_function
-=======
         self.notify_subscribers_function = notify_subscribers_function
         self.get_notifications_function = get_notifications_function
->>>>>>> fa4d16d4
         
         print(f"Creating API Gateway...")
         
