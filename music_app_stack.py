from aws_cdk import (
    Stack,
    CfnOutput
)
from constructs import Construct
from config import AppConfig
from constructss.auth import AuthConstruct
from constructss.database import DatabaseConstruct
from constructss.api import ApiConstruct
from lambdas.user_lambdas import UserLambdas  # ← NEW IMPORT
from constructss.s3 import S3Construct

class MusicAppStack(Stack):
    
    def __init__(self, scope: Construct, construct_id: str, config: AppConfig, **kwargs) -> None:
        super().__init__(scope, construct_id, **kwargs)
        
        self.config = config
        
        print(f"Creating Music App infrastructure...")
        
        # Step 1: Create authentication system (Cognito)
        auth = AuthConstruct(self, "Auth", config)
        
        # Step 2: Create database tables (DynamoDB)
        database = DatabaseConstruct(self, "Database", config)
        s3 = S3Construct(self, "S3", config)
        
        # Step 3: Create Lambda functions
        user_lambdas = UserLambdas(  # ← CHANGED FROM ComputeConstruct
            self,
            "UserLambdas",  # ← CHANGED ID
            config,
            auth.user_pool,
            auth.user_pool_client,
            database.users_table,
            database.artists_table,
            database.ratings_table,
            database.subscriptions_table,
<<<<<<< HEAD
            database.music_content_table,
            s3.music_bucket
=======
            database.notifications_table
>>>>>>> fa4d16d4
        )
        
        # Step 4: Create API Gateway
        api = ApiConstruct(
            self,
            "Api",
            config,
            user_lambdas.registration_function,
            user_lambdas.login_function,
            user_lambdas.refresh_function,
            user_lambdas.authorizer_function, 
            user_lambdas.create_artist_function,
            user_lambdas.get_artists_function,
            user_lambdas.create_rating_function,
            user_lambdas.get_subscriptions_function,
            user_lambdas.create_subscription_function,
            user_lambdas.delete_subscription_function,
            user_lambdas.get_ratings_function,
<<<<<<< HEAD
            user_lambdas.get_music_content_function,
            user_lambdas.create_music_content_function,
            user_lambdas.update_music_content_function,
            user_lambdas.delete_music_content_function
=======
            user_lambdas.notify_subscribers_function,
            user_lambdas.get_notifications_function
>>>>>>> fa4d16d4
        )
        
        # Step 5: Create outputs (no changes needed here)
        self._create_outputs(auth, database, api, user_lambdas)
        
        print(f"Music App stack created successfully")
    
    def _create_outputs(self, auth, database, api, user_lambdas):  # ← Added user_lambdas parameter (optional)
        """Your existing outputs remain the same"""
        
        CfnOutput(
            self,
            "ApiUrl",
            value=api.api.url,
            description="Music App API Gateway URL",
            export_name=f"{self.config.app_name}-ApiUrl"
        )
        
        # ... rest of outputs unchanged<|MERGE_RESOLUTION|>--- conflicted
+++ resolved
@@ -37,12 +37,9 @@
             database.artists_table,
             database.ratings_table,
             database.subscriptions_table,
-<<<<<<< HEAD
             database.music_content_table,
             s3.music_bucket
-=======
             database.notifications_table
->>>>>>> fa4d16d4
         )
         
         # Step 4: Create API Gateway
@@ -61,15 +58,12 @@
             user_lambdas.create_subscription_function,
             user_lambdas.delete_subscription_function,
             user_lambdas.get_ratings_function,
-<<<<<<< HEAD
             user_lambdas.get_music_content_function,
             user_lambdas.create_music_content_function,
             user_lambdas.update_music_content_function,
             user_lambdas.delete_music_content_function
-=======
             user_lambdas.notify_subscribers_function,
             user_lambdas.get_notifications_function
->>>>>>> fa4d16d4
         )
         
         # Step 5: Create outputs (no changes needed here)
