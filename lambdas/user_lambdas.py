from aws_cdk import (
    aws_lambda as _lambda,
    aws_iam as iam,
    Duration
)
from constructs import Construct
from config import AppConfig

class UserLambdas(Construct):
    """Lambda functions for user management"""
    
    def __init__(
        self,
        scope: Construct,
        id: str,
        config: AppConfig,
        user_pool,
        user_pool_client,
        users_table,
        artists_table,
        ratings_table,
        subscriptions_table,
<<<<<<< HEAD
        music_content_table,
        music_bucket
=======
        notifications_table
>>>>>>> fa4d16d4
    ):
        super().__init__(scope, id)
        
        self.config = config
        self.user_pool = user_pool
        self.user_pool_client = user_pool_client
        self.users_table = users_table
        self.ratings_table = ratings_table
        self.artists_table=artists_table
        self.subscriptions_table = subscriptions_table
<<<<<<< HEAD
        self.music_content_table = music_content_table
        self.music_bucket = music_bucket
=======
        self.notifications_table = notifications_table
>>>>>>> fa4d16d4
        
        print(f"Creating registration Lambda function...")
        
        # Create registration function (your existing code)
        self.registration_function = self._create_registration_function()
        
        print(f"Creating login Lambda function...")
        self.login_function = self._create_login_function()
        
        print(f"Creating refresh Lambda function...")  
        self.refresh_function = self._create_refresh_function()
        
        print(f"Creating authorizer Lambda function...") 
        self.authorizer_function = self._create_authorizer_function()  
        
        print(f"Creating create artist Lambda function...") 
        self.create_artist_function = self._create_create_artist_function()  

        print(f"Creating create artist Lambda function...") 
        self.create_rating_function = self._create_create_rating_function()  
        
        print(f"Creating get artists Lambda function...")
        self.get_artists_function = self._create_get_artists_function()

        print(f"Creating get subscriptions Lambda function...")
        self.get_subscriptions_function = self._create_get_subscriptions_function()

        print(f"Creating create subscriptions Lambda function...")
        self.create_subscription_function = self._create_subscription_function()

        print(f"Creating delete subscriptions Lambda function...")
        self.delete_subscription_function = self._create_delete_subscription_function()

        print(f"Creating get ratings Lambda function...")
        self.get_ratings_function = self._create_get_ratings_function()

<<<<<<< HEAD
        print(f"Creating create music content Lambda function...")
        self.create_music_content_function = self._create_create_music_content_function()

        print(f"Creating update music content Lambda function...")
        self.update_music_content_function = self._create_update_music_content_function()

        print(f"Creating get music content Lambda function...")
        self.get_music_content_function = self._create_get_music_content_function()

        print(f"Creating delete music content Lambda function...")
        self.delete_music_content_function = self._create_delete_music_content_function()
=======
        print(f"Creating notifications Lambda function...")
        self.notify_subscribers_function = self._create_notify_subscribers_function()

        print(f"Creating get notifications Lambda function...")
        self.get_notifications_function = self._create_get_notifications_function()

        
>>>>>>> fa4d16d4
        
        # Grant permissions (your existing code)
        self._grant_permissions()
    
    def _create_registration_function(self) -> _lambda.Function:
        """Your existing _create_registration_function method"""
        
        return _lambda.Function(
            self,
            "RegistrationFunction",
            function_name=f"{self.config.app_name}-Registration",
            runtime=_lambda.Runtime.PYTHON_3_9,
            handler="index.handler",
            code=_lambda.Code.from_asset("lambda_functions/registration"),
            timeout=Duration.seconds(self.config.lambda_timeout),
            memory_size=self.config.lambda_memory,
            tracing=_lambda.Tracing.ACTIVE if self.config.enable_x_ray_tracing else _lambda.Tracing.DISABLED,
            environment={
                'USER_POOL_ID': self.user_pool.user_pool_id,
                'USER_POOL_CLIENT_ID': self.user_pool_client.user_pool_client_id,
                'USERS_TABLE': self.users_table.table_name,
                'PASSWORD_MIN_LENGTH': str(self.config.password_min_length),
                'APP_NAME': self.config.app_name
            }
        )
    def _create_login_function(self) -> _lambda.Function:
        """Create Lambda function for user login"""
        
        return _lambda.Function(
            self,
            "LoginFunction",
            function_name=f"{self.config.app_name}-Login",
            runtime=_lambda.Runtime.PYTHON_3_9,
            handler="index.handler",
            code=_lambda.Code.from_asset("lambda_functions/login"),
            timeout=Duration.seconds(self.config.lambda_timeout),
            memory_size=self.config.lambda_memory,
            tracing=_lambda.Tracing.ACTIVE if self.config.enable_x_ray_tracing else _lambda.Tracing.DISABLED,
            environment={
                'USER_POOL_ID': self.user_pool.user_pool_id,
                'USER_POOL_CLIENT_ID': self.user_pool_client.user_pool_client_id,
                'USERS_TABLE': self.users_table.table_name,
                'APP_NAME': self.config.app_name
            }
        )

    def _create_refresh_function(self) -> _lambda.Function:
        return _lambda.Function(
            self,
            "RefreshFunction",
            function_name=f"{self.config.app_name}-Refresh",
            runtime=_lambda.Runtime.PYTHON_3_9,
            handler="index.handler",
            code=_lambda.Code.from_asset("lambda_functions/refresh"),
            timeout=Duration.seconds(self.config.lambda_timeout),
            memory_size=self.config.lambda_memory,
            environment={
                'USER_POOL_ID': self.user_pool.user_pool_id,
                'USER_POOL_CLIENT_ID': self.user_pool_client.user_pool_client_id,
                'APP_NAME': self.config.app_name
            }
        )
    
    def _create_authorizer_function(self) -> _lambda.Function:
        """Create Lambda authorizer function"""
        
        return _lambda.Function(
            self,
            "AuthorizerFunction", 
            function_name=f"{self.config.app_name}-Authorizer",
            runtime=_lambda.Runtime.PYTHON_3_9,
            handler="index.handler",
            code=_lambda.Code.from_asset("lambda_functions/authorizer"),
            timeout=Duration.seconds(10),  # Authorizers should be fast
            memory_size=128,  # Minimal memory needed
            environment={
                'USER_POOL_ID': self.user_pool.user_pool_id,
                'APP_NAME': self.config.app_name
            }
        )

    def _create_create_artist_function(self) -> _lambda.Function:
        """Create Lambda function for creating artists"""
        
        return _lambda.Function(
            self,
            "CreateArtistFunction",
            function_name=f"{self.config.app_name}-CreateArtist", 
            runtime=_lambda.Runtime.PYTHON_3_9,
            handler="index.handler",
            code=_lambda.Code.from_asset("lambda_functions/create_artist"),
            timeout=Duration.seconds(self.config.lambda_timeout),
            memory_size=self.config.lambda_memory,
            tracing=_lambda.Tracing.ACTIVE if self.config.enable_x_ray_tracing else _lambda.Tracing.DISABLED,
            environment={
                'ARTISTS_TABLE': self.artists_table.table_name,
                'APP_NAME': self.config.app_name
            }
        )
    
    def _create_get_artists_function(self) -> _lambda.Function:
        """Create Lambda function for getting all artists"""
        
        return _lambda.Function(
            self,
            "GetArtistsFunction",
            function_name=f"{self.config.app_name}-GetArtists",
            runtime=_lambda.Runtime.PYTHON_3_9,
            handler="index.handler",
            code=_lambda.Code.from_asset("lambda_functions/get_artists"),
            timeout=Duration.seconds(self.config.lambda_timeout),
            memory_size=self.config.lambda_memory,
            tracing=_lambda.Tracing.ACTIVE if self.config.enable_x_ray_tracing else _lambda.Tracing.DISABLED,
            environment={
                'ARTISTS_TABLE': self.artists_table.table_name,
                'APP_NAME': self.config.app_name
            }
        )
    
    def _create_get_notifications_function(self) -> _lambda.Function:
        """Create Lambda function for getting all notifications"""
        
        return _lambda.Function(
            self,
            "GetNotificationsFunction",
            function_name=f"{self.config.app_name}-GetNotifications",
            runtime=_lambda.Runtime.PYTHON_3_9,
            handler="index.handler",
            code=_lambda.Code.from_asset("lambda_functions/get_notifications"),
            timeout=Duration.seconds(self.config.lambda_timeout),
            memory_size=self.config.lambda_memory,
            tracing=_lambda.Tracing.ACTIVE if self.config.enable_x_ray_tracing else _lambda.Tracing.DISABLED,
            environment={
                'NOTIFICATIONS_TABLE': self.notifications_table.table_name,
                'APP_NAME': self.config.app_name
            }
        )
    
    
    def _create_get_subscriptions_function(self) -> _lambda.Function:
        """Create Lambda function for getting all subscriptions"""
        
        return _lambda.Function(
            self,
            "GetSubscriptionsFunction",
            function_name=f"{self.config.app_name}-GetSubscriptions",
            runtime=_lambda.Runtime.PYTHON_3_9,
            handler="index.handler",
            code=_lambda.Code.from_asset("lambda_functions/get_subscriptions"),
            timeout=Duration.seconds(self.config.lambda_timeout),
            memory_size=self.config.lambda_memory,
            tracing=_lambda.Tracing.ACTIVE if self.config.enable_x_ray_tracing else _lambda.Tracing.DISABLED,
            environment={
                'SUBSCRIPTIONS_TABLE': self.subscriptions_table.table_name,
                'APP_NAME': self.config.app_name
            }
        )

    def _create_get_ratings_function(self) -> _lambda.Function:
        """Create Lambda function for getting all ratings"""
        
        return _lambda.Function(
            self,
            "GetRatingsFunction",
            function_name=f"{self.config.app_name}-GetRatings",
            runtime=_lambda.Runtime.PYTHON_3_9,
            handler="index.handler",
            code=_lambda.Code.from_asset("lambda_functions/get_ratings"),
            timeout=Duration.seconds(self.config.lambda_timeout),
            memory_size=self.config.lambda_memory,
            tracing=_lambda.Tracing.ACTIVE if self.config.enable_x_ray_tracing else _lambda.Tracing.DISABLED,
            environment={
                'RATINGS_TABLE': self.ratings_table.table_name,
                'APP_NAME': self.config.app_name
            }
        )

    def _create_create_rating_function(self) -> _lambda.Function:
        """Create Lambda function for creating ratings"""
        
        return _lambda.Function(
            self,
            "CreateRatingFunction",
            function_name=f"{self.config.app_name}-CreateRating", 
            runtime=_lambda.Runtime.PYTHON_3_9,
            handler="index.handler",
            code=_lambda.Code.from_asset("lambda_functions/create_rating"),
            timeout=Duration.seconds(self.config.lambda_timeout),
            memory_size=self.config.lambda_memory,
            tracing=_lambda.Tracing.ACTIVE if self.config.enable_x_ray_tracing else _lambda.Tracing.DISABLED,
            environment={
                'RATINGS_TABLE': self.ratings_table.table_name,
                'APP_NAME': self.config.app_name
            }
        )
    
    def _create_subscription_function(self) -> _lambda.Function:
        """Create Lambda function for creating subscription"""
        
        return _lambda.Function(
            self,
            "CreateSubscriptionFunction",
            function_name=f"{self.config.app_name}-CreateSubscription", 
            runtime=_lambda.Runtime.PYTHON_3_9,
            handler="index.handler",
            code=_lambda.Code.from_asset("lambda_functions/create_subscription"),
            timeout=Duration.seconds(self.config.lambda_timeout),
            memory_size=self.config.lambda_memory,
            tracing=_lambda.Tracing.ACTIVE if self.config.enable_x_ray_tracing else _lambda.Tracing.DISABLED,
            environment={
                'SUBSCRIPTIONS_TABLE': self.subscriptions_table.table_name,
                'APP_NAME': self.config.app_name
            }
        )

    def _create_notify_subscribers_function(self) -> _lambda.Function:
        """Create Lambda function for creating subscription"""
        
        return _lambda.Function(
            self,
            "NotifySubscribersFunction",
            function_name=f"{self.config.app_name}-NotifySubscribers", 
            runtime=_lambda.Runtime.PYTHON_3_9,
            handler="index.handler",
            code=_lambda.Code.from_asset("lambda_functions/notify_subscribers"),
            timeout=Duration.seconds(self.config.lambda_timeout),
            memory_size=self.config.lambda_memory,
            tracing=_lambda.Tracing.ACTIVE if self.config.enable_x_ray_tracing else _lambda.Tracing.DISABLED,
            environment={
                'NOTIFICATIONS_TABLE': self.notifications_table.table_name,
                'APP_NAME': self.config.app_name
            }
        )

    


    def _create_delete_subscription_function(self) -> _lambda.Function:
        """Create Lambda function for deleting subscription"""
        
        return _lambda.Function(
            self,
            "DeleteSubscriptionFunction",
            function_name=f"{self.config.app_name}-DeleteSubscription", 
            runtime=_lambda.Runtime.PYTHON_3_9,
            handler="index.handler",  
            code=_lambda.Code.from_asset("lambda_functions/delete_subscription"),
            timeout=Duration.seconds(self.config.lambda_timeout),
            memory_size=self.config.lambda_memory,
            tracing=_lambda.Tracing.ACTIVE if self.config.enable_x_ray_tracing else _lambda.Tracing.DISABLED,
            environment={
                'SUBSCRIPTIONS_TABLE': self.subscriptions_table.table_name,
                'APP_NAME': self.config.app_name
            }
        )
    
    def _create_create_music_content_function(self) -> _lambda.Function:
        return _lambda.Function(
            self,
            "CreateMusicContentFunction",
            function_name=f"{self.config.app_name}-CreateMusicContent",
            runtime=_lambda.Runtime.PYTHON_3_9,
            handler="index.handler",
            code=_lambda.Code.from_asset("lambda_functions/create_music_content"),
            timeout=Duration.seconds(self.config.lambda_timeout),
            memory_size=self.config.lambda_memory,
            tracing=_lambda.Tracing.ACTIVE if self.config.enable_x_ray_tracing else _lambda.Tracing.DISABLED,
            environment={
                'MUSIC_CONTENT_TABLE': self.music_content_table.table_name,
                'MUSIC_CONTENT_BUCKET': self.config.music_bucket_name,
                'MAX_FILE_SIZE': str(self.config.max_file_size),
                'ALLOWED_FILE_TYPES': ','.join(self.config.allowed_file_types)
            }
        )

    def _create_update_music_content_function(self) -> _lambda.Function:
        return _lambda.Function(
            self,
            "UpdateMusicContentFunction",
            function_name=f"{self.config.app_name}-UpdateMusicContent",
            runtime=_lambda.Runtime.PYTHON_3_9,
            handler="index.handler",
            code=_lambda.Code.from_asset("lambda_functions/update_music_content"),
            timeout=Duration.seconds(self.config.lambda_timeout),
            memory_size=self.config.lambda_memory,
            tracing=_lambda.Tracing.ACTIVE if self.config.enable_x_ray_tracing else _lambda.Tracing.DISABLED,
            environment={
                'MUSIC_CONTENT_TABLE': self.music_content_table.table_name
            }
        )

    def _create_get_music_content_function(self) -> _lambda.Function:
        return _lambda.Function(
            self,
            "GetMusicContentFunction",
            function_name=f"{self.config.app_name}-GetMusicContent",
            runtime=_lambda.Runtime.PYTHON_3_9,
            handler="index.handler",
            code=_lambda.Code.from_asset("lambda_functions/get_music_content"),
            timeout=Duration.seconds(self.config.lambda_timeout),
            memory_size=self.config.lambda_memory,
            tracing=_lambda.Tracing.ACTIVE if self.config.enable_x_ray_tracing else _lambda.Tracing.DISABLED,
            environment={
                'MUSIC_CONTENT_TABLE': self.music_content_table.table_name,
                'MUSIC_CONTENT_BUCKET': self.config.music_bucket_name,
                'APP_NAME': self.config.app_name
            }
        )

    def _create_delete_music_content_function(self) -> _lambda.Function:
        return _lambda.Function(
            self,
            "DeleteMusicContentFunction",
            function_name=f"{self.config.app_name}-DeleteMusicContent",
            runtime=_lambda.Runtime.PYTHON_3_9,
            handler="index.handler",
            code=_lambda.Code.from_asset("lambda_functions/delete_music_content"),
            timeout=Duration.seconds(self.config.lambda_timeout),
            memory_size=self.config.lambda_memory,
            tracing=_lambda.Tracing.ACTIVE if self.config.enable_x_ray_tracing else _lambda.Tracing.DISABLED,
            environment={
                'MUSIC_CONTENT_TABLE': self.music_content_table.table_name,
                'MUSIC_CONTENT_BUCKET': self.config.music_bucket_name
            }
        )

    def _grant_permissions(self):
        """Your existing _grant_permissions method"""
        
        print("Granting permissions...")
        
        self.registration_function.add_to_role_policy(
            iam.PolicyStatement(
                effect=iam.Effect.ALLOW,
                actions=[
                    'cognito-idp:AdminCreateUser',
                    'cognito-idp:AdminSetUserPassword',
                    'cognito-idp:AdminAddUserToGroup',
                    'cognito-idp:AdminGetUser'
                ],
                resources=[self.user_pool.user_pool_arn]
            )
        )
        self.login_function.add_to_role_policy(
            iam.PolicyStatement(
                effect=iam.Effect.ALLOW,
                actions=[
                    'cognito-idp:AdminInitiateAuth',
                    'cognito-idp:AdminGetUser'
                ],
                resources=[self.user_pool.user_pool_arn]
            )
        )
        
        self.refresh_function.add_to_role_policy(
            iam.PolicyStatement(
                effect=iam.Effect.ALLOW,
                actions=['cognito-idp:AdminInitiateAuth'],
                resources=[self.user_pool.user_pool_arn]
            )
        )
        
        self.authorizer_function.add_to_role_policy(
            iam.PolicyStatement(
                effect=iam.Effect.ALLOW,
                actions=[
                    'cognito-idp:GetUser',
                    'cognito-idp:AdminListGroupsForUser'
                ],
                resources=[self.user_pool.user_pool_arn]
            )
        )


        self.users_table.grant_read_write_data(self.login_function)
        
        self.users_table.grant_read_write_data(self.registration_function)
        
        self.artists_table.grant_read_write_data(self.create_artist_function)

        self.ratings_table.grant_read_write_data(self.create_rating_function)

        self.subscriptions_table.grant_read_write_data(self.create_subscription_function)
        
        self.artists_table.grant_read_data(self.get_artists_function)

        self.subscriptions_table.grant_read_data(self.get_subscriptions_function)

        self.subscriptions_table.grant_read_write_data(self.delete_subscription_function)

        self.ratings_table.grant_read_data(self.get_ratings_function)

<<<<<<< HEAD
        self.music_content_table.grant_read_write_data(self.create_music_content_function)

        self.music_content_table.grant_read_write_data(self.update_music_content_function)

        self.music_content_table.grant_read_data(self.get_music_content_function)

        self.music_content_table.grant_read_write_data(self.delete_music_content_function)

        self.music_bucket.grant_read_write(self.create_music_content_function)
        self.music_bucket.grant_read(self.get_music_content_function)
        self.music_bucket.grant_read_write(self.delete_music_content_function)
        
=======
        self.notifications_table.grant_read_write_data(self.notify_subscribers_function)

        self.notifications_table.grant_read_data(self.get_notifications_function)

>>>>>>> fa4d16d4
        print("Permissions granted successfully")
    
    <|MERGE_RESOLUTION|>--- conflicted
+++ resolved
@@ -20,12 +20,9 @@
         artists_table,
         ratings_table,
         subscriptions_table,
-<<<<<<< HEAD
         music_content_table,
         music_bucket
-=======
         notifications_table
->>>>>>> fa4d16d4
     ):
         super().__init__(scope, id)
         
@@ -36,12 +33,9 @@
         self.ratings_table = ratings_table
         self.artists_table=artists_table
         self.subscriptions_table = subscriptions_table
-<<<<<<< HEAD
         self.music_content_table = music_content_table
         self.music_bucket = music_bucket
-=======
         self.notifications_table = notifications_table
->>>>>>> fa4d16d4
         
         print(f"Creating registration Lambda function...")
         
@@ -78,7 +72,6 @@
         print(f"Creating get ratings Lambda function...")
         self.get_ratings_function = self._create_get_ratings_function()
 
-<<<<<<< HEAD
         print(f"Creating create music content Lambda function...")
         self.create_music_content_function = self._create_create_music_content_function()
 
@@ -90,7 +83,7 @@
 
         print(f"Creating delete music content Lambda function...")
         self.delete_music_content_function = self._create_delete_music_content_function()
-=======
+
         print(f"Creating notifications Lambda function...")
         self.notify_subscribers_function = self._create_notify_subscribers_function()
 
@@ -98,7 +91,6 @@
         self.get_notifications_function = self._create_get_notifications_function()
 
         
->>>>>>> fa4d16d4
         
         # Grant permissions (your existing code)
         self._grant_permissions()
@@ -491,7 +483,6 @@
 
         self.ratings_table.grant_read_data(self.get_ratings_function)
 
-<<<<<<< HEAD
         self.music_content_table.grant_read_write_data(self.create_music_content_function)
 
         self.music_content_table.grant_read_write_data(self.update_music_content_function)
@@ -499,17 +490,17 @@
         self.music_content_table.grant_read_data(self.get_music_content_function)
 
         self.music_content_table.grant_read_write_data(self.delete_music_content_function)
-
+        
+        self.notifications_table.grant_read_write_data(self.notify_subscribers_function)
+
+        self.notifications_table.grant_read_data(self.get_notifications_function)
+        
         self.music_bucket.grant_read_write(self.create_music_content_function)
+        
         self.music_bucket.grant_read(self.get_music_content_function)
+        
         self.music_bucket.grant_read_write(self.delete_music_content_function)
-        
-=======
-        self.notifications_table.grant_read_write_data(self.notify_subscribers_function)
-
-        self.notifications_table.grant_read_data(self.get_notifications_function)
-
->>>>>>> fa4d16d4
+
         print("Permissions granted successfully")
     
     