from aws_cdk import (
    aws_lambda as _lambda,
    aws_iam as iam,
    Duration
)
from constructs import Construct
from config import AppConfig

class UserLambdas(Construct):
    """Lambda functions for user management - enhanced with album support and discover functionality"""
    
    def __init__(
        self,
        scope: Construct,
        id: str,
        config: AppConfig,
        user_pool,
        user_pool_client,
        users_table,
        artists_table,
        ratings_table,
        subscriptions_table,
        music_content_table,
        music_bucket,
        notifications_table,
        albums_table  # NEW: Albums table
    ):
        super().__init__(scope, id)
        
        self.config = config
        self.user_pool = user_pool
        self.user_pool_client = user_pool_client
        self.users_table = users_table
        self.ratings_table = ratings_table
        self.artists_table=artists_table
        self.subscriptions_table = subscriptions_table
        self.music_content_table = music_content_table
        self.music_bucket = music_bucket
        self.notifications_table = notifications_table
        self.albums_table = albums_table  # NEW: Store albums table reference
        
        print(f"Creating registration Lambda function...")
        self.registration_function = self._create_registration_function()
        
        print(f"Creating login Lambda function...")
        self.login_function = self._create_login_function()
        
        print(f"Creating refresh Lambda function...")  
        self.refresh_function = self._create_refresh_function()
        
        print(f"Creating authorizer Lambda function...") 
        self.authorizer_function = self._create_authorizer_function()  
        
        print(f"Creating create artist Lambda function...") 
        self.create_artist_function = self._create_create_artist_function()  

        print(f"Creating create rating Lambda function...") 
        self.create_rating_function = self._create_create_rating_function()  
        
        print(f"Creating get artists Lambda function...")
        self.get_artists_function = self._create_get_artists_function()

        print(f"Creating get subscriptions Lambda function...")
        self.get_subscriptions_function = self._create_get_subscriptions_function()

        print(f"Creating create subscriptions Lambda function...")
        self.create_subscription_function = self._create_subscription_function()

        print(f"Creating delete subscriptions Lambda function...")
        self.delete_subscription_function = self._create_delete_subscription_function()

        print(f"Creating get ratings Lambda function...")
        self.get_ratings_function = self._create_get_ratings_function()

        print(f"Creating create music content Lambda function...")
        self.create_music_content_function = self._create_create_music_content_function()

        print(f"Creating update music content Lambda function...")
        self.update_music_content_function = self._create_update_music_content_function()

        print(f"Creating get music content Lambda function...")
        self.get_music_content_function = self._create_get_music_content_function()

        print(f"Creating get feed Lambda function...")
        self.get_feed_function = self._create_get_feed_function()

        print(f"Creating delete music content Lambda function...")
        self.delete_music_content_function = self._create_delete_music_content_function()

        print(f"Creating notifications Lambda function...")
        self.notify_subscribers_function = self._create_notify_subscribers_function()

        print(f"Creating get notifications Lambda function...")
        self.get_notifications_function = self._create_get_notifications_function()

<<<<<<< HEAD
        print(f"Creating is_rated_function Lambda function...")
        self.is_rated_function = self._create_is_rated_function()

        print(f"Creating is_subscribed_function Lambda function...")
        self.is_subscribed_function = self._create_is_subscribed_function()
        
        # Grant permissions (your existing code)
=======
        # NEW: Album management functions
        print(f"Creating create album Lambda function...")
        self.create_album_function = self._create_create_album_function()

        print(f"Creating get albums Lambda function...")
        self.get_albums_function = self._create_get_albums_function()

        # Enhanced discover functionality for albums and content
        print(f"Creating discover Lambda function...")
        self.discover_function = self._create_discover_function()

        # Grant permissions (includes new album functions)
>>>>>>> 9bb6afef
        self._grant_permissions()
    
    def _create_registration_function(self) -> _lambda.Function:
        """Your existing _create_registration_function method"""
        
        return _lambda.Function(
            self,
            "RegistrationFunction",
            function_name=f"{self.config.app_name}-Registration",
            runtime=_lambda.Runtime.PYTHON_3_9,
            handler="index.handler",
            code=_lambda.Code.from_asset("lambda_functions/registration"),
            timeout=Duration.seconds(self.config.lambda_timeout),
            memory_size=self.config.lambda_memory,
            tracing=_lambda.Tracing.ACTIVE if self.config.enable_x_ray_tracing else _lambda.Tracing.DISABLED,
            environment={
                'USER_POOL_ID': self.user_pool.user_pool_id,
                'USER_POOL_CLIENT_ID': self.user_pool_client.user_pool_client_id,
                'USERS_TABLE': self.users_table.table_name,
                'PASSWORD_MIN_LENGTH': str(self.config.password_min_length),
                'APP_NAME': self.config.app_name
            }
        )
    def _create_login_function(self) -> _lambda.Function:
        """Create Lambda function for user login"""
        
        return _lambda.Function(
            self,
            "LoginFunction",
            function_name=f"{self.config.app_name}-Login",
            runtime=_lambda.Runtime.PYTHON_3_9,
            handler="index.handler",
            code=_lambda.Code.from_asset("lambda_functions/login"),
            timeout=Duration.seconds(self.config.lambda_timeout),
            memory_size=self.config.lambda_memory,
            tracing=_lambda.Tracing.ACTIVE if self.config.enable_x_ray_tracing else _lambda.Tracing.DISABLED,
            environment={
                'USER_POOL_ID': self.user_pool.user_pool_id,
                'USER_POOL_CLIENT_ID': self.user_pool_client.user_pool_client_id,
                'USERS_TABLE': self.users_table.table_name,
                'APP_NAME': self.config.app_name
            }
        )

    def _create_refresh_function(self) -> _lambda.Function:
        return _lambda.Function(
            self,
            "RefreshFunction",
            function_name=f"{self.config.app_name}-Refresh",
            runtime=_lambda.Runtime.PYTHON_3_9,
            handler="index.handler",
            code=_lambda.Code.from_asset("lambda_functions/refresh"),
            timeout=Duration.seconds(self.config.lambda_timeout),
            memory_size=self.config.lambda_memory,
            environment={
                'USER_POOL_ID': self.user_pool.user_pool_id,
                'USER_POOL_CLIENT_ID': self.user_pool_client.user_pool_client_id,
                'APP_NAME': self.config.app_name
            }
        )
    
    def _create_authorizer_function(self) -> _lambda.Function:
        """Create Lambda authorizer function"""
        
        return _lambda.Function(
            self,
            "AuthorizerFunction", 
            function_name=f"{self.config.app_name}-Authorizer",
            runtime=_lambda.Runtime.PYTHON_3_9,
            handler="index.handler",
            code=_lambda.Code.from_asset("lambda_functions/authorizer"),
            timeout=Duration.seconds(10),  # Authorizers should be fast
            memory_size=128,  # Minimal memory needed
            environment={
                'USER_POOL_ID': self.user_pool.user_pool_id,
                'APP_NAME': self.config.app_name
            }
        )

    def _create_create_artist_function(self) -> _lambda.Function:
        """Create Lambda function for creating artists"""
        
        return _lambda.Function(
            self,
            "CreateArtistFunction",
            function_name=f"{self.config.app_name}-CreateArtist", 
            runtime=_lambda.Runtime.PYTHON_3_9,
            handler="index.handler",
            code=_lambda.Code.from_asset("lambda_functions/create_artist"),
            timeout=Duration.seconds(self.config.lambda_timeout),
            memory_size=self.config.lambda_memory,
            tracing=_lambda.Tracing.ACTIVE if self.config.enable_x_ray_tracing else _lambda.Tracing.DISABLED,
            environment={
                'ARTISTS_TABLE': self.artists_table.table_name,
                'APP_NAME': self.config.app_name
            }
        )
    
    def _create_get_artists_function(self) -> _lambda.Function:
        """Create Lambda function for getting all artists"""
        
        return _lambda.Function(
            self,
            "GetArtistsFunction",
            function_name=f"{self.config.app_name}-GetArtists",
            runtime=_lambda.Runtime.PYTHON_3_9,
            handler="index.handler",
            code=_lambda.Code.from_asset("lambda_functions/get_artists"),
            timeout=Duration.seconds(self.config.lambda_timeout),
            memory_size=self.config.lambda_memory,
            tracing=_lambda.Tracing.ACTIVE if self.config.enable_x_ray_tracing else _lambda.Tracing.DISABLED,
            environment={
                'ARTISTS_TABLE': self.artists_table.table_name,
                'APP_NAME': self.config.app_name
            }
        )
    
    def _create_get_notifications_function(self) -> _lambda.Function:
        """Create Lambda function for getting all notifications"""
        
        return _lambda.Function(
            self,
            "GetNotificationsFunction",
            function_name=f"{self.config.app_name}-GetNotifications",
            runtime=_lambda.Runtime.PYTHON_3_9,
            handler="index.handler",
            code=_lambda.Code.from_asset("lambda_functions/get_notifications"),
            timeout=Duration.seconds(self.config.lambda_timeout),
            memory_size=self.config.lambda_memory,
            tracing=_lambda.Tracing.ACTIVE if self.config.enable_x_ray_tracing else _lambda.Tracing.DISABLED,
            environment={
                'NOTIFICATIONS_TABLE': self.notifications_table.table_name,
                'APP_NAME': self.config.app_name
            }
        )
    
    
    def _create_get_subscriptions_function(self) -> _lambda.Function:
        """Create Lambda function for getting all subscriptions"""
        
        return _lambda.Function(
            self,
            "GetSubscriptionsFunction",
            function_name=f"{self.config.app_name}-GetSubscriptions",
            runtime=_lambda.Runtime.PYTHON_3_9,
            handler="index.handler",
            code=_lambda.Code.from_asset("lambda_functions/get_subscriptions"),
            timeout=Duration.seconds(self.config.lambda_timeout),
            memory_size=self.config.lambda_memory,
            tracing=_lambda.Tracing.ACTIVE if self.config.enable_x_ray_tracing else _lambda.Tracing.DISABLED,
            environment={
                'SUBSCRIPTIONS_TABLE': self.subscriptions_table.table_name,
                'APP_NAME': self.config.app_name
            }
        )

    def _create_get_ratings_function(self) -> _lambda.Function:
        """Create Lambda function for getting all ratings"""
        
        return _lambda.Function(
            self,
            "GetRatingsFunction",
            function_name=f"{self.config.app_name}-GetRatings",
            runtime=_lambda.Runtime.PYTHON_3_9,
            handler="index.handler",
            code=_lambda.Code.from_asset("lambda_functions/get_ratings"),
            timeout=Duration.seconds(self.config.lambda_timeout),
            memory_size=self.config.lambda_memory,
            tracing=_lambda.Tracing.ACTIVE if self.config.enable_x_ray_tracing else _lambda.Tracing.DISABLED,
            environment={
                'RATINGS_TABLE': self.ratings_table.table_name,
                'APP_NAME': self.config.app_name
            }
        )
    
    def _create_is_rated_function(self) -> _lambda.Function:
        """Create Lambda function for getting all ratings"""
        
        return _lambda.Function(
            self,
            "IsRatedFunction",
            function_name=f"{self.config.app_name}-IsRated",
            runtime=_lambda.Runtime.PYTHON_3_9,
            handler="index.handler",
            code=_lambda.Code.from_asset("lambda_functions/is_rated"),
            timeout=Duration.seconds(self.config.lambda_timeout),
            memory_size=self.config.lambda_memory,
            tracing=_lambda.Tracing.ACTIVE if self.config.enable_x_ray_tracing else _lambda.Tracing.DISABLED,
            environment={
                'RATINGS_TABLE': self.ratings_table.table_name,
                'APP_NAME': self.config.app_name
            }
        )
    
    def _create_is_subscribed_function(self) -> _lambda.Function:
        """Create Lambda function for getting all ratings"""
        
        return _lambda.Function(
            self,
            "IsSubscribedFunction",
            function_name=f"{self.config.app_name}-IsSubscribed",
            runtime=_lambda.Runtime.PYTHON_3_9,
            handler="index.handler",
            code=_lambda.Code.from_asset("lambda_functions/is_subscribed"),
            timeout=Duration.seconds(self.config.lambda_timeout),
            memory_size=self.config.lambda_memory,
            tracing=_lambda.Tracing.ACTIVE if self.config.enable_x_ray_tracing else _lambda.Tracing.DISABLED,
            environment={
                'SUBSCRIPTIONS_TABLE': self.subscriptions_table.table_name,
                'APP_NAME': self.config.app_name
            }
        )

    def _create_create_rating_function(self) -> _lambda.Function:
        """Create Lambda function for creating ratings"""
        
        return _lambda.Function(
            self,
            "CreateRatingFunction",
            function_name=f"{self.config.app_name}-CreateRating", 
            runtime=_lambda.Runtime.PYTHON_3_9,
            handler="index.handler",
            code=_lambda.Code.from_asset("lambda_functions/create_rating"),
            timeout=Duration.seconds(self.config.lambda_timeout),
            memory_size=self.config.lambda_memory,
            tracing=_lambda.Tracing.ACTIVE if self.config.enable_x_ray_tracing else _lambda.Tracing.DISABLED,
            environment={
                'RATINGS_TABLE': self.ratings_table.table_name,
                'APP_NAME': self.config.app_name
            }
        )
    
    def _create_subscription_function(self) -> _lambda.Function:
        """Create Lambda function for creating subscription"""
        
        return _lambda.Function(
            self,
            "CreateSubscriptionFunction",
            function_name=f"{self.config.app_name}-CreateSubscription", 
            runtime=_lambda.Runtime.PYTHON_3_9,
            handler="index.handler",
            code=_lambda.Code.from_asset("lambda_functions/create_subscription"),
            timeout=Duration.seconds(self.config.lambda_timeout),
            memory_size=self.config.lambda_memory,
            tracing=_lambda.Tracing.ACTIVE if self.config.enable_x_ray_tracing else _lambda.Tracing.DISABLED,
            environment={
                'SUBSCRIPTIONS_TABLE': self.subscriptions_table.table_name,
                'APP_NAME': self.config.app_name
            }
        )

    def _create_notify_subscribers_function(self) -> _lambda.Function:
        """Create Lambda function for creating subscription"""
        
        return _lambda.Function(
            self,
            "NotifySubscribersFunction",
            function_name=f"{self.config.app_name}-NotifySubscribers", 
            runtime=_lambda.Runtime.PYTHON_3_9,
            handler="index.handler",
            code=_lambda.Code.from_asset("lambda_functions/notify_subscribers"),
            timeout=Duration.seconds(self.config.lambda_timeout),
            memory_size=self.config.lambda_memory,
            tracing=_lambda.Tracing.ACTIVE if self.config.enable_x_ray_tracing else _lambda.Tracing.DISABLED,
            environment={
                'NOTIFICATIONS_TABLE': self.notifications_table.table_name,
                'APP_NAME': self.config.app_name
            }
        )

    def _create_delete_subscription_function(self) -> _lambda.Function:
        """Create Lambda function for deleting subscription"""
        
        return _lambda.Function(
            self,
            "DeleteSubscriptionFunction",
            function_name=f"{self.config.app_name}-DeleteSubscription", 
            runtime=_lambda.Runtime.PYTHON_3_9,
            handler="index.handler",  
            code=_lambda.Code.from_asset("lambda_functions/delete_subscription"),
            timeout=Duration.seconds(self.config.lambda_timeout),
            memory_size=self.config.lambda_memory,
            tracing=_lambda.Tracing.ACTIVE if self.config.enable_x_ray_tracing else _lambda.Tracing.DISABLED,
            environment={
                'SUBSCRIPTIONS_TABLE': self.subscriptions_table.table_name,
                'APP_NAME': self.config.app_name
            }
        )
    
    def _create_create_music_content_function(self) -> _lambda.Function:
        return _lambda.Function(
            self,
            "CreateMusicContentFunction",
            function_name=f"{self.config.app_name}-CreateMusicContent",
            runtime=_lambda.Runtime.PYTHON_3_9,
            handler="index.handler",
            code=_lambda.Code.from_asset("lambda_functions/create_music_content"),
            timeout=Duration.seconds(self.config.lambda_timeout),
            memory_size=self.config.lambda_memory,
            tracing=_lambda.Tracing.ACTIVE if self.config.enable_x_ray_tracing else _lambda.Tracing.DISABLED,
            environment={
                'MUSIC_CONTENT_TABLE': self.music_content_table.table_name,
                'MUSIC_CONTENT_BUCKET': self.config.music_bucket_name,
                'MAX_FILE_SIZE': str(self.config.max_file_size),
                'ALLOWED_FILE_TYPES': ','.join(self.config.allowed_file_types),
                'ALLOWED_IMAGE_TYPES': ','.join(self.config.allowed_image_types),
                'MAX_IMAGE_SIZE': str(self.config.max_image_size),
                'ARTISTS_TABLE': self.artists_table.table_name,  # For updating artist metadata
                'ALBUMS_TABLE': self.albums_table.table_name     # NEW: For album relationship updates
            }
        )

    def _create_update_music_content_function(self) -> _lambda.Function:
        return _lambda.Function(
            self,
            "UpdateMusicContentFunction",
            function_name=f"{self.config.app_name}-UpdateMusicContent",
            runtime=_lambda.Runtime.PYTHON_3_9,
            handler="index.handler",
            code=_lambda.Code.from_asset("lambda_functions/update_music_content"),
            timeout=Duration.seconds(self.config.lambda_timeout),
            memory_size=self.config.lambda_memory,
            tracing=_lambda.Tracing.ACTIVE if self.config.enable_x_ray_tracing else _lambda.Tracing.DISABLED,
            environment={
                'MUSIC_CONTENT_TABLE': self.music_content_table.table_name,
                'MUSIC_CONTENT_BUCKET': self.config.music_bucket_name,
                'MAX_FILE_SIZE': str(self.config.max_file_size),
                'ALLOWED_FILE_TYPES': ','.join(self.config.allowed_file_types),
                'ALLOWED_IMAGE_TYPES': ','.join(self.config.allowed_image_types),
                'MAX_IMAGE_SIZE': str(self.config.max_image_size)
            }
        )

    def _create_get_music_content_function(self) -> _lambda.Function:
        return _lambda.Function(
            self,
            "GetMusicContentFunction",
            function_name=f"{self.config.app_name}-GetMusicContent",
            runtime=_lambda.Runtime.PYTHON_3_9,
            handler="index.handler",
            code=_lambda.Code.from_asset("lambda_functions/get_music_content"),
            timeout=Duration.seconds(self.config.lambda_timeout),
            memory_size=self.config.lambda_memory,
            tracing=_lambda.Tracing.ACTIVE if self.config.enable_x_ray_tracing else _lambda.Tracing.DISABLED,
            environment={
                'MUSIC_CONTENT_TABLE': self.music_content_table.table_name,
                'MUSIC_CONTENT_BUCKET': self.config.music_bucket_name,
                'APP_NAME': self.config.app_name
            }
        )
    
    def _create_get_feed_function(self) -> _lambda.Function:
        return _lambda.Function(
            self,
            "GetFeedFunction",
            function_name=f"{self.config.app_name}-GetFeed",
            runtime=_lambda.Runtime.PYTHON_3_9,
            handler="index.handler",
            code=_lambda.Code.from_asset("lambda_functions/get_feed"),
            timeout=Duration.seconds(self.config.lambda_timeout),
            memory_size=self.config.lambda_memory,
            tracing=_lambda.Tracing.ACTIVE if self.config.enable_x_ray_tracing else _lambda.Tracing.DISABLED,
            environment={
                'MUSIC_CONTENT_TABLE': self.music_content_table.table_name,
                'SUBSCRIPTIONS_TABLE': self.subscriptions_table.table_name,
                'RATINGS_TABLE': self.ratings_table.table_name,
                'MUSIC_CONTENT_BUCKET': self.config.music_bucket_name,
                'APP_NAME': self.config.app_name
            }
        )

    def _create_delete_music_content_function(self) -> _lambda.Function:
        return _lambda.Function(
            self,
            "DeleteMusicContentFunction",
            function_name=f"{self.config.app_name}-DeleteMusicContent",
            runtime=_lambda.Runtime.PYTHON_3_9,
            handler="index.handler",
            code=_lambda.Code.from_asset("lambda_functions/delete_music_content"),
            timeout=Duration.seconds(self.config.lambda_timeout),
            memory_size=self.config.lambda_memory,
            tracing=_lambda.Tracing.ACTIVE if self.config.enable_x_ray_tracing else _lambda.Tracing.DISABLED,
            environment={
                'MUSIC_CONTENT_TABLE': self.music_content_table.table_name,
                'MUSIC_CONTENT_BUCKET': self.config.music_bucket_name
            }
        )

    def _create_discover_function(self) -> _lambda.Function:
        """
        Create Lambda function for discover functionality with album support
        PERFORMANCE OPTIMIZED: Uses GSI queries for efficient genre-based filtering
        """
        return _lambda.Function(
            self,
            "DiscoverFunction",
            function_name=f"{self.config.app_name}-Discover",
            runtime=_lambda.Runtime.PYTHON_3_9,
            handler="index.handler",
            code=_lambda.Code.from_asset("lambda_functions/discover"),
            timeout=Duration.seconds(self.config.lambda_timeout),
            memory_size=self.config.lambda_memory,
            tracing=_lambda.Tracing.ACTIVE if self.config.enable_x_ray_tracing else _lambda.Tracing.DISABLED,
            environment={
                'MUSIC_CONTENT_TABLE': self.music_content_table.table_name,
                'ARTISTS_TABLE': self.artists_table.table_name,
                'ALBUMS_TABLE': self.albums_table.table_name,  # NEW: Albums table for discover
                'APP_NAME': self.config.app_name
            }
        )

    def _create_create_album_function(self) -> _lambda.Function:
        """
        NEW: Create Lambda function for album creation (admin only)
        """
        return _lambda.Function(
            self,
            "CreateAlbumFunction",
            function_name=f"{self.config.app_name}-CreateAlbum",
            runtime=_lambda.Runtime.PYTHON_3_9,
            handler="index.handler",
            code=_lambda.Code.from_asset("lambda_functions/create_album"),
            timeout=Duration.seconds(self.config.lambda_timeout),
            memory_size=self.config.lambda_memory,
            tracing=_lambda.Tracing.ACTIVE if self.config.enable_x_ray_tracing else _lambda.Tracing.DISABLED,
            environment={
                'ALBUMS_TABLE': self.albums_table.table_name,
                'ARTISTS_TABLE': self.artists_table.table_name,  # For artist verification
                'APP_NAME': self.config.app_name
            }
        )

    def _create_get_albums_function(self) -> _lambda.Function:
        """
        NEW: Create Lambda function for album retrieval with filtering
        """
        return _lambda.Function(
            self,
            "GetAlbumsFunction", 
            function_name=f"{self.config.app_name}-GetAlbums",
            runtime=_lambda.Runtime.PYTHON_3_9,
            handler="index.handler",
            code=_lambda.Code.from_asset("lambda_functions/get_albums"),
            timeout=Duration.seconds(self.config.lambda_timeout),
            memory_size=self.config.lambda_memory,
            tracing=_lambda.Tracing.ACTIVE if self.config.enable_x_ray_tracing else _lambda.Tracing.DISABLED,
            environment={
                'ALBUMS_TABLE': self.albums_table.table_name,
                'MUSIC_CONTENT_TABLE': self.music_content_table.table_name,  # For track listings
                'APP_NAME': self.config.app_name
            }
        )

    def _grant_permissions(self):
        """Enhanced permissions including discover and album functions"""
        
        print("Granting permissions...")
        
        # Existing Cognito permissions
        self.registration_function.add_to_role_policy(
            iam.PolicyStatement(
                effect=iam.Effect.ALLOW,
                actions=[
                    'cognito-idp:AdminCreateUser',
                    'cognito-idp:AdminSetUserPassword',
                    'cognito-idp:AdminAddUserToGroup',
                    'cognito-idp:AdminGetUser'
                ],
                resources=[self.user_pool.user_pool_arn]
            )
        )
        self.login_function.add_to_role_policy(
            iam.PolicyStatement(
                effect=iam.Effect.ALLOW,
                actions=[
                    'cognito-idp:AdminInitiateAuth',
                    'cognito-idp:AdminGetUser'
                ],
                resources=[self.user_pool.user_pool_arn]
            )
        )
        
        self.refresh_function.add_to_role_policy(
            iam.PolicyStatement(
                effect=iam.Effect.ALLOW,
                actions=['cognito-idp:AdminInitiateAuth'],
                resources=[self.user_pool.user_pool_arn]
            )
        )
        
        self.authorizer_function.add_to_role_policy(
            iam.PolicyStatement(
                effect=iam.Effect.ALLOW,
                actions=[
                    'cognito-idp:GetUser',
                    'cognito-idp:AdminListGroupsForUser'
                ],
                resources=[self.user_pool.user_pool_arn]
            )
        )

        # DynamoDB permissions for existing functions
        self.users_table.grant_read_write_data(self.login_function)
        self.users_table.grant_read_write_data(self.registration_function)
        self.artists_table.grant_read_write_data(self.create_artist_function)
        self.ratings_table.grant_read_write_data(self.create_rating_function)
        self.subscriptions_table.grant_read_write_data(self.create_subscription_function)
        self.artists_table.grant_read_data(self.get_artists_function)
        self.subscriptions_table.grant_read_data(self.get_subscriptions_function)
        self.subscriptions_table.grant_read_write_data(self.delete_subscription_function)
        self.ratings_table.grant_read_data(self.get_ratings_function)
<<<<<<< HEAD

        self.subscriptions_table.grant_read_data(self.is_subscribed_function)

        self.subscriptions_table.grant_read_data(self.get_feed_function)

        self.ratings_table.grant_read_data(self.is_rated_function)

        self.ratings_table.grant_read_data(self.get_feed_function)

=======
>>>>>>> 9bb6afef
        self.music_content_table.grant_read_write_data(self.create_music_content_function)
        self.music_content_table.grant_read_write_data(self.update_music_content_function)
        self.music_content_table.grant_read_data(self.get_music_content_function)
<<<<<<< HEAD

        self.music_content_table.grant_read_data(self.get_feed_function)

=======
>>>>>>> 9bb6afef
        self.music_content_table.grant_read_write_data(self.delete_music_content_function)
        self.notifications_table.grant_read_write_data(self.notify_subscribers_function)
        self.notifications_table.grant_read_data(self.get_notifications_function)
        
        # S3 permissions
        self.music_bucket.grant_read_write(self.create_music_content_function)
        self.music_bucket.grant_read(self.get_music_content_function)
        self.music_bucket.grant_read_write(self.delete_music_content_function)
        self.music_bucket.grant_read_write(self.update_music_content_function)

<<<<<<< HEAD
        self.music_bucket.grant_read_write(self.get_feed_function)

        print("Permissions granted successfully")
    
    
=======
        # Discover function permissions - read access to all content tables
        self.music_content_table.grant_read_data(self.discover_function)
        self.artists_table.grant_read_data(self.discover_function)
        self.albums_table.grant_read_data(self.discover_function)  # NEW: Albums read access
        
        # Create music content needs access to albums for relationship updates
        self.albums_table.grant_read_write_data(self.create_music_content_function)  # NEW: For album metadata updates
        
        # Allow create_music_content to update artist metadata
        self.artists_table.grant_read_write_data(self.create_music_content_function)

        # NEW: Album function permissions
        self.albums_table.grant_read_write_data(self.create_album_function)  # Create albums
        self.artists_table.grant_read_data(self.create_album_function)       # Verify artist exists
        self.artists_table.grant_read_write_data(self.create_album_function) # Update artist album count
        
        self.albums_table.grant_read_data(self.get_albums_function)          # Read albums
        self.music_content_table.grant_read_data(self.get_albums_function)   # Read tracks for album details

        print("Permissions granted successfully, including album and discover functionality")
>>>>>>> 9bb6afef
<|MERGE_RESOLUTION|>--- conflicted
+++ resolved
@@ -93,7 +93,6 @@
         print(f"Creating get notifications Lambda function...")
         self.get_notifications_function = self._create_get_notifications_function()
 
-<<<<<<< HEAD
         print(f"Creating is_rated_function Lambda function...")
         self.is_rated_function = self._create_is_rated_function()
 
@@ -101,7 +100,6 @@
         self.is_subscribed_function = self._create_is_subscribed_function()
         
         # Grant permissions (your existing code)
-=======
         # NEW: Album management functions
         print(f"Creating create album Lambda function...")
         self.create_album_function = self._create_create_album_function()
@@ -114,7 +112,6 @@
         self.discover_function = self._create_discover_function()
 
         # Grant permissions (includes new album functions)
->>>>>>> 9bb6afef
         self._grant_permissions()
     
     def _create_registration_function(self) -> _lambda.Function:
@@ -626,7 +623,6 @@
         self.subscriptions_table.grant_read_data(self.get_subscriptions_function)
         self.subscriptions_table.grant_read_write_data(self.delete_subscription_function)
         self.ratings_table.grant_read_data(self.get_ratings_function)
-<<<<<<< HEAD
 
         self.subscriptions_table.grant_read_data(self.is_subscribed_function)
 
@@ -636,17 +632,13 @@
 
         self.ratings_table.grant_read_data(self.get_feed_function)
 
-=======
->>>>>>> 9bb6afef
         self.music_content_table.grant_read_write_data(self.create_music_content_function)
         self.music_content_table.grant_read_write_data(self.update_music_content_function)
         self.music_content_table.grant_read_data(self.get_music_content_function)
-<<<<<<< HEAD
 
         self.music_content_table.grant_read_data(self.get_feed_function)
 
-=======
->>>>>>> 9bb6afef
+
         self.music_content_table.grant_read_write_data(self.delete_music_content_function)
         self.notifications_table.grant_read_write_data(self.notify_subscribers_function)
         self.notifications_table.grant_read_data(self.get_notifications_function)
@@ -657,13 +649,11 @@
         self.music_bucket.grant_read_write(self.delete_music_content_function)
         self.music_bucket.grant_read_write(self.update_music_content_function)
 
-<<<<<<< HEAD
         self.music_bucket.grant_read_write(self.get_feed_function)
 
         print("Permissions granted successfully")
     
     
-=======
         # Discover function permissions - read access to all content tables
         self.music_content_table.grant_read_data(self.discover_function)
         self.artists_table.grant_read_data(self.discover_function)
@@ -683,5 +673,4 @@
         self.albums_table.grant_read_data(self.get_albums_function)          # Read albums
         self.music_content_table.grant_read_data(self.get_albums_function)   # Read tracks for album details
 
-        print("Permissions granted successfully, including album and discover functionality")
->>>>>>> 9bb6afef
+        print("Permissions granted successfully, including album and discover functionality")